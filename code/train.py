--- conflicted
+++ resolved
@@ -46,34 +46,11 @@
 
 
 def do_training(data_dir, model_dir, device, image_size, input_size, num_workers, batch_size,
-<<<<<<< HEAD
-                learning_rate, max_epoch, save_interval):
-    
-    wandb.init(project="Data-Centric", entity='jhs7027-naver', name='hyungjoon',config={
-        "batch_size": batch_size,
-        "max_epoch": max_epoch,
-        "image_size": image_size,
-        "input_size": input_size,
-        "num_workers": num_workers,
-    })
-
-    # 함수 시작 부분에 현재 시간으로 폴더명 생성
-    current_time = time.strftime("%y%m%d_%H%M")
-    save_dir = osp.join(model_dir, current_time)
-    
-    train_dataset = SceneTextDataset(
-        data_dir,
-        split='train',
-        image_size=image_size,
-        crop_size=input_size,
-    )
-=======
                 learning_rate, max_epoch, save_interval, checkpoint_path=None):
     
     # 데이터 초기화 ──────────────────────────────────────────────────────────────────────────────
     
     train_dataset = SceneTextDataset(data_dir, split='train', image_size=image_size, crop_size=input_size,)
->>>>>>> d1929085
     train_dataset = EASTDataset(train_dataset)
 
     num_batches = math.ceil(len(train_dataset) / batch_size)
@@ -187,10 +164,6 @@
             if not osp.exists(save_dir):
                 os.makedirs(save_dir)
 
-<<<<<<< HEAD
-            ckpt_fpath = osp.join(save_dir, f'epoch_{epoch+1}.pth')
-            torch.save(model.state_dict(), ckpt_fpath)
-=======
             ckpt_fpath = osp.join(model_dir, f'epoch_{epoch+1}.pth')
             
             torch.save({
@@ -201,7 +174,6 @@
                 'loss': avg_val_loss,
             }, ckpt_fpath)
             
->>>>>>> d1929085
             print(f'Model checkpoint saved at {ckpt_fpath}')
 
 

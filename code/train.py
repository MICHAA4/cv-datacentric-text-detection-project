--- conflicted
+++ resolved
@@ -67,12 +67,10 @@
 def do_training(data_dir, data_val_dir, model_dir, device, image_size, input_size, num_workers, batch_size,
                 learning_rate, max_epoch, save_interval, checkpoint_path=None, validate=False):
 
-<<<<<<< HEAD
+
     current_time = time.strftime('%Y%m%d_%H%M')
     save_dir = osp.join(model_dir, current_time)
     
-=======
->>>>>>> 9df41c37
     set_seed()
 
     # wandb 초기화 ─────────────────────────────────────────────────────────────────────────────
@@ -248,18 +246,6 @@
             if not osp.exists(save_dir):
                 os.makedirs(save_dir)
 
-<<<<<<< HEAD
-            ckpt_fpath = osp.join(save_dir, f'epoch_{epoch+1}.pth')
-            
-            torch.save({
-                #'epoch': epoch + 1,
-                'model_state_dict': model.state_dict(),
-                #'optimizer_state_dict': optimizer.state_dict(),
-                #'scheduler_state_dict': scheduler.state_dict(),
-                #'loss': avg_val_loss if validate else None,
-            }, ckpt_fpath)
-            
-=======
             ckpt_fpath = osp.join(model_dir, f'epoch_{epoch+1}.pth')
           
             if validate:
@@ -272,8 +258,7 @@
                 }, ckpt_fpath)
             else:   # validate가 False일 경우 model_state_dict만 저장
                 torch.save(model.state_dict(), ckpt_fpath)
-                
->>>>>>> 9df41c37
+
             print(f'Model checkpoint saved at {ckpt_fpath}')
 
 def main(args):

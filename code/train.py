import os
import os.path as osp
import time
import math
import wandb
from datetime import timedelta
from argparse import ArgumentParser
import random

import torch
from torch import cuda
from torch.utils.data import DataLoader
from torch.optim import lr_scheduler
from tqdm import tqdm

from east_dataset import EASTDataset
from dataset import SceneTextDataset
from model import EAST

import numpy as np
import random
from detect import get_bboxes
from validate_bbox import ensure_bbox_format, extract_true_bboxes
from deteval import calc_deteval_metrics


def set_seed(seed=22):
    random.seed(seed)
    np.random.seed(seed)
    torch.manual_seed(seed)
    torch.cuda.manual_seed(seed)
    torch.cuda.manual_seed_all(seed)
    torch.backends.cudnn.deterministic = True
    torch.backends.cudnn.benchmark = False


def parse_args():
    parser = ArgumentParser()

    # Conventional args
    parser.add_argument('--data_dir', type=str,
                        default=os.environ.get('SM_CHANNEL_TRAIN', 'data')) # 전체 학습 데이터 경로 지정
    parser.add_argument('--data_val_dir', type=str,
                        default=os.environ.get('SM_CHANNEL_VAL', 'data_val')) # 검증 데이터 경로 지정
    parser.add_argument('--model_dir', type=str, default=os.environ.get('SM_MODEL_DIR',
                                                                        'trained_models'))

    parser.add_argument('--device', default='cuda' if cuda.is_available() else 'cpu')
    parser.add_argument('--num_workers', type=int, default=8)

    parser.add_argument('--image_size', type=int, default=2048)
    parser.add_argument('--input_size', type=int, default=1024)
    parser.add_argument('--batch_size', type=int, default=8)
    parser.add_argument('--learning_rate', type=float, default=1e-3)
    parser.add_argument('--max_epoch', type=int, default=100)
    parser.add_argument('--save_interval', type=int, default=5)
    parser.add_argument('--checkpoint_path', type=str, default=None, help="학습 재개 시 체크포인트 파일 경로 지정을 위한 인자")
    parser.add_argument('--validate', type=bool, default=True, help="Validation 실행 여부") # True/False 사용하여 검증 실행 여부 결정
    
    args = parser.parse_args()

    if args.input_size % 32 != 0:
        raise ValueError('`input_size` must be a multiple of 32')

    return args 


def do_training(data_dir, data_val_dir, model_dir, device, image_size, input_size, num_workers, batch_size,
                learning_rate, max_epoch, save_interval, checkpoint_path=None, validate=False, seed=22):

    
    set_seed()

    # wandb 초기화 ─────────────────────────────────────────────────────────────────────────────
    wandb.init(project="Data-Centric", entity='jhs7027-naver', group = 'hyungjoon', name='hyungjoon',config={
        "batch_size": batch_size,
        "max_epoch": max_epoch,
        "image_size": image_size,
        "input_size": input_size,
        "num_workers": num_workers,
    })
    
    # 데이터 초기화 ──────────────────────────────────────────────────────────────────────────────
    
    train_dataset = SceneTextDataset(data_dir, split='train', image_size=image_size, crop_size=input_size,)
    train_dataset = EASTDataset(train_dataset)

    num_batches = math.ceil(len(train_dataset) / batch_size)
    train_loader = DataLoader(train_dataset, batch_size=batch_size, shuffle=True, num_workers=num_workers)

    if validate:
        val_dataset = SceneTextDataset(data_val_dir, split='validation', image_size=image_size, crop_size=input_size,)
        val_dataset = EASTDataset(val_dataset)
        val_loader = DataLoader(val_dataset, batch_size=batch_size, shuffle=False, num_workers=num_workers)
    

    device = torch.device("cuda:0" if torch.cuda.is_available() else "cpu")
    model = EAST().to(device)

    optimizer = torch.optim.Adam(model.parameters(), lr=learning_rate)
    milestones = [max_epoch // 2]  
    gamma = 0.1  
    scheduler = lr_scheduler.MultiStepLR(optimizer, milestones=milestones, gamma=gamma)
    
    wandb.log({
        "optimizer": optimizer.__class__.__name__,  
        "initial_learning_rate": learning_rate,
        "scheduler": scheduler.__class__.__name__,  
        "milestones": milestones,  
        "gamma": gamma  
    })

    # 체크 포인트 ────────────────────────────────────────────────────────────────────────────────

    start_epoch = 0
    
    if checkpoint_path and osp.exists(checkpoint_path):
        checkpoint = torch.load(checkpoint_path, map_location=device)

        model.load_state_dict(checkpoint['model_state_dict'])
        optimizer.load_state_dict(checkpoint['optimizer_state_dict'])
        scheduler.load_state_dict(checkpoint['scheduler_state_dict'])

        start_epoch = checkpoint['epoch']


    model.train()

    for epoch in range(start_epoch, max_epoch):
        # 학습 ───────────────────────────────────────────────────────────────────────────────────
        epoch_loss, epoch_start = 0, time.time()

        with tqdm(total=num_batches) as pbar:
            for img, gt_score_map, gt_geo_map, roi_mask in train_loader:
                img, gt_score_map, gt_geo_map, roi_mask = (
                    img.to(device), gt_score_map.to(device), gt_geo_map.to(device), roi_mask.to(device)
                )
                
                pbar.set_description('[Epoch {}]'.format(epoch + 1))

                loss, extra_info = model.train_step(img, gt_score_map, gt_geo_map, roi_mask)
                optimizer.zero_grad()
                loss.backward()
                optimizer.step()

                loss_val = loss.item()
                epoch_loss += loss_val

                pbar.update(1)
                val_dict = {
                    't_Cls loss': extra_info['cls_loss'], 't_Angle loss': extra_info['angle_loss'],
                    't_IoU loss': extra_info['iou_loss']
                }
                pbar.set_postfix(val_dict)
                
                wandb.log(val_dict) 

        wandb.log({"epoch": epoch + 1})  


        scheduler.step()

        print('Mean loss: {:.4f} | Elapsed time: {}'.format(
            epoch_loss / num_batches, timedelta(seconds=time.time() - epoch_start)))
        
        wandb.log({"mean_train_loss": epoch_loss / num_batches})
        
        # 검증 ───────────────────────────────────────────────────────────────────────────────────
        if validate and (epoch + 1) % 1 == 0:
            model.eval()
            with torch.no_grad(), tqdm(total=len(val_loader), desc=f"[Epoch {epoch + 1}] Validation", position=0) as val_pbar:
                val_loss = 0
                pred_bboxes_dict, gt_bboxes_dict = {}, {}

                for batch_idx, (img, gt_score_map, gt_geo_map, roi_mask) in enumerate(val_loader):
                    img, gt_score_map, gt_geo_map, roi_mask = (
                        img.to(device), gt_score_map.to(device), gt_geo_map.to(device), roi_mask.to(device)
                    )
                    
                    pred_score_map, pred_geo_map = model(img)

                    loss, extra_info = model.train_step(img, gt_score_map, gt_geo_map, roi_mask)
                    val_loss += loss.item()
                    
                    v_val_dict = {
                                'v_Cls loss': extra_info['cls_loss'], 'v_Angle loss': extra_info['angle_loss'],
                                'v_IoU loss': extra_info['iou_loss']
                    }
                    
                    wandb.log(v_val_dict)

                    for i in range(img.size(0)):
                        score = pred_score_map[i].cpu().numpy()
                        geo = pred_geo_map[i].cpu().numpy()

                        gt_bboxes = extract_true_bboxes(gt_score_map[i].cpu().numpy(), gt_geo_map[i].cpu().numpy())
                        if gt_bboxes is not None and gt_bboxes.size > 0:
                            gt_bboxes = ensure_bbox_format(gt_bboxes)

                        pred_bboxes = get_bboxes(score, geo)
                        if pred_bboxes is not None and pred_bboxes.size > 0:
                            pred_bboxes = ensure_bbox_format(pred_bboxes)

                        img_id = f"batch_{batch_idx}_img_{i}"

                        if pred_bboxes is not None and pred_bboxes.size > 0:
                            pred_bboxes_dict[img_id] = pred_bboxes

                        if gt_bboxes is not None and gt_bboxes.size > 0:
                            gt_bboxes_dict[img_id] = gt_bboxes

                        if pred_bboxes is None: 
                            continue

                        val_pbar.update(1)
                
                # pred_bboxes가 None인지 확인
                if pred_bboxes is not None:
                    print("\npred_bboxes shape:", pred_bboxes.shape)
                else:
                    print("\npred_bboxes is None")
                
                if gt_bboxes is not None:
                    print("gt_bboxes shape:", gt_bboxes.shape)
                else:
                    print("gt_bboxes is None")
                    

                metrics_result = calc_deteval_metrics(pred_bboxes_dict, gt_bboxes_dict,)
                avg_f1_score = metrics_result['total']['hmean']
                avg_precision = metrics_result['total']['precision']
                avg_recall = metrics_result['total']['recall']

            
            avg_val_loss = val_loss / len(val_loader)
            print(f'Epoch {epoch + 1} Validation Loss: {avg_val_loss:.4f}, Precision: {avg_precision:.4f}, Recall: {avg_recall:.4f}, F1 Score: {avg_f1_score:.4f}')
            
            wandb.log({"val_loss": avg_val_loss, "precision": avg_precision, "recall": avg_recall, "f1_score": avg_f1_score})
            
        model.train()

<<<<<<< HEAD
=======
        
>>>>>>> e1045e18
        if (epoch + 1) % save_interval == 0:
            if not osp.exists(save_dir):
                os.makedirs(save_dir)

            ckpt_fpath = osp.join(model_dir, f'epoch_{epoch+1}.pth')
            
            torch.save({
                'epoch': epoch + 1,
                'model_state_dict': model.state_dict(),
                'optimizer_state_dict': optimizer.state_dict(),
                'scheduler_state_dict': scheduler.state_dict(),
                'loss': avg_val_loss if validate else None,
            }, ckpt_fpath)
            
            print(f'Model checkpoint saved at {ckpt_fpath}')

def main(args):
    # ▼ ▼ ▼ ▼ ▼ ▼ ▼ ▼ ▼ ▼ ▼ ▼ 체크포인트 쓸 때 지정해야 할 것 ▼ ▼ ▼ ▼ ▼ ▼ ▼ ▼ ▼ ▼ ▼ ▼
    #args.checkpoint_path = '/data/ephemeral/home/repo/code/trained_models/epoch_40.pth'

    do_training(**args.__dict__)

if __name__ == '__main__':
    args = parse_args()
    main(args)<|MERGE_RESOLUTION|>--- conflicted
+++ resolved
@@ -239,10 +239,7 @@
             
         model.train()
 
-<<<<<<< HEAD
-=======
         
->>>>>>> e1045e18
         if (epoch + 1) % save_interval == 0:
             if not osp.exists(save_dir):
                 os.makedirs(save_dir)
